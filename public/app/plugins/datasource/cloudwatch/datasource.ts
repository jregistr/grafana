--- conflicted
+++ resolved
@@ -4,22 +4,13 @@
 import { dateMath, ScopedVars } from '@grafana/data';
 import kbn from 'app/core/utils/kbn';
 import { CloudWatchQuery } from './types';
-<<<<<<< HEAD
 import { displayThrottlingError } from './errors';
-import { DataSourceApi, DataQueryRequest, DataSourceInstanceSettings } from '@grafana/ui';
-import { BackendSrv } from 'app/core/services/backend_srv';
-import { TemplateSrv } from 'app/features/templating/template_srv';
-import { TimeSrv } from 'app/features/dashboard/services/TimeSrv';
-=======
 import { DataSourceApi, DataQueryRequest, DataSourceInstanceSettings, DataSourceJsonData } from '@grafana/ui';
 import { BackendSrv } from 'app/core/services/backend_srv';
 import { TemplateSrv } from 'app/features/templating/template_srv';
 import { TimeSrv } from 'app/features/dashboard/services/TimeSrv';
 
-export interface Options extends DataSourceJsonData {
-  apiKey?: string;
-}
->>>>>>> e30846cb
+export interface Options extends DataSourceJsonData {}
 
 export default class CloudWatchDatasource extends DataSourceApi<CloudWatchQuery> {
   type: any;
