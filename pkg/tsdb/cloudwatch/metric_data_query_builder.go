package cloudwatch

import (
	"fmt"
	"sort"
	"strconv"

	"github.com/aws/aws-sdk-go/aws"
	"github.com/aws/aws-sdk-go/service/cloudwatch"
)

func (mdib *metricDataInputBuilder) buildMetricDataQueries(query *cloudWatchQuery) ([]*cloudwatch.MetricDataQuery, error) {
	metridDataQueries := make([]*cloudwatch.MetricDataQuery, 0)
	query.SearchExpressions = []string{}

	for i, stat := range query.Statistics {
		mdq := &cloudwatch.MetricDataQuery{
			Id:         aws.String(getQueryID(query, i)),
			ReturnData: aws.Bool(query.ReturnData),
		}
		if query.Expression != "" {
			mdq.Expression = aws.String(query.Expression)
		} else {
			if query.isSearchExpression() {
				searchExpression := buildSearchExpression(query, *stat)
				query.SearchExpressions = append(query.SearchExpressions, searchExpression)
				mdq.Expression = aws.String(searchExpression)
			} else {
				mdq.MetricStat = &cloudwatch.MetricStat{
					Metric: &cloudwatch.Metric{
						Namespace:  aws.String(query.Namespace),
						MetricName: aws.String(query.MetricName),
					},
					Period: aws.Int64(int64(query.Period)),
				}
				for key, values := range query.Dimensions {
					mdq.MetricStat.Metric.Dimensions = append(mdq.MetricStat.Metric.Dimensions,
						&cloudwatch.Dimension{
							Name:  aws.String(key),
							Value: aws.String(values[0]),
						})
				}
				mdq.MetricStat.Stat = stat
			}
		}
		metridDataQueries = append(metridDataQueries, mdq)
	}
	return metridDataQueries, nil
}

<<<<<<< HEAD
func buildSearchExpression(query *CloudWatchQuery, stat string) string {
	counter := 1
	dimensionSchemaKeys := ""
	dimensionKeys := ""
	searchTerm := fmt.Sprintf("MetricName=\"%v\" ", query.MetricName)

	for key, values := range query.Dimensions {
		dimensionSchemaKeys += fmt.Sprintf(",%s", key)
		hasStar := false
		keySearchTerm := fmt.Sprintf("%s=(", key)
		for i, value := range values {
			keySearchTerm += fmt.Sprintf("\"%s\"", value)
			if len(values) > 1 && i+1 != len(values) {
				keySearchTerm += " OR "
			}
=======
func buildSearchExpression(query *cloudWatchQuery, stat string) string {
	knownDimensions := make(map[string][]string)
	dimensionNames := []string{}
	dimensionNamesWithoutKnownValues := []string{}

	for key, values := range query.Dimensions {
		dimensionNames = append(dimensionNames, key)
		hasWildcard := false
		for _, value := range values {
>>>>>>> ff1e7cf5
			if value == "*" {
				hasWildcard = true
				break
			}
		}
		if hasWildcard {
			dimensionNamesWithoutKnownValues = append(dimensionNamesWithoutKnownValues, key)
		} else {
			knownDimensions[key] = values
		}
	}

	searchTerm := fmt.Sprintf("MetricName=\"%s\"", query.MetricName)
	for key, values := range knownDimensions {
		keyFilter := fmt.Sprintf("%s=%s", key, join(values, " OR ", "\"", "\"", "(", ")"))
		searchTerm = appendSearch(searchTerm, keyFilter)
	}

	if query.MatchExact {
		schema := query.Namespace
		if len(dimensionNames) > 0 {
			sort.Strings(dimensionNames)
			schema += fmt.Sprintf(",%s", join(dimensionNames, ",", "", "", "", ""))
		}

<<<<<<< HEAD
		if hasStar || len(values) == 0 {
			dimensionKeys += fmt.Sprintf(" \"%s\"", key)
		}

		counter++
	}

	if query.MatchExact {
		return fmt.Sprintf("SEARCH('{%s%s} %s', '%s', %s)", query.Namespace, dimensionSchemaKeys, searchTerm, stat, strconv.Itoa(query.Period))
	} else {
		return fmt.Sprintf("SEARCH('Namespace=\"%s\" %s  %s', '%s', %s)", query.Namespace, dimensionKeys, searchTerm, stat, strconv.Itoa(query.Period))
	}
=======
		return fmt.Sprintf("SEARCH('{%s} %s', '%s', %s)", schema, searchTerm, stat, strconv.Itoa(query.Period))
	}

	sort.Strings(dimensionNamesWithoutKnownValues)
	searchTerm = appendSearch(searchTerm, join(dimensionNamesWithoutKnownValues, " ", "\"", "\"", "", ""))
	return fmt.Sprintf("SEARCH('Namespace=\"%s\" %s', '%s', %s)", query.Namespace, searchTerm, stat, strconv.Itoa(query.Period))
}

func join(arr []string, delimiter string, valuePrefix string, valueSuffix string, resultPrefix string, resultSuffix string) string {
	result := ""
	for index, value := range arr {
		result += valuePrefix + value + valueSuffix
		if index+1 != len(arr) {
			result += delimiter
		}
	}

	if len(arr) > 1 {
		result = resultPrefix + result + resultSuffix
	}

	return result
}

func appendSearch(target string, value string) string {
	if value != "" {
		if target == "" {
			return value
		}
		return fmt.Sprintf("%v %v", target, value)
	}

	return target
>>>>>>> ff1e7cf5
}<|MERGE_RESOLUTION|>--- conflicted
+++ resolved
@@ -48,23 +48,6 @@
 	return metridDataQueries, nil
 }
 
-<<<<<<< HEAD
-func buildSearchExpression(query *CloudWatchQuery, stat string) string {
-	counter := 1
-	dimensionSchemaKeys := ""
-	dimensionKeys := ""
-	searchTerm := fmt.Sprintf("MetricName=\"%v\" ", query.MetricName)
-
-	for key, values := range query.Dimensions {
-		dimensionSchemaKeys += fmt.Sprintf(",%s", key)
-		hasStar := false
-		keySearchTerm := fmt.Sprintf("%s=(", key)
-		for i, value := range values {
-			keySearchTerm += fmt.Sprintf("\"%s\"", value)
-			if len(values) > 1 && i+1 != len(values) {
-				keySearchTerm += " OR "
-			}
-=======
 func buildSearchExpression(query *cloudWatchQuery, stat string) string {
 	knownDimensions := make(map[string][]string)
 	dimensionNames := []string{}
@@ -74,7 +57,6 @@
 		dimensionNames = append(dimensionNames, key)
 		hasWildcard := false
 		for _, value := range values {
->>>>>>> ff1e7cf5
 			if value == "*" {
 				hasWildcard = true
 				break
@@ -100,20 +82,6 @@
 			schema += fmt.Sprintf(",%s", join(dimensionNames, ",", "", "", "", ""))
 		}
 
-<<<<<<< HEAD
-		if hasStar || len(values) == 0 {
-			dimensionKeys += fmt.Sprintf(" \"%s\"", key)
-		}
-
-		counter++
-	}
-
-	if query.MatchExact {
-		return fmt.Sprintf("SEARCH('{%s%s} %s', '%s', %s)", query.Namespace, dimensionSchemaKeys, searchTerm, stat, strconv.Itoa(query.Period))
-	} else {
-		return fmt.Sprintf("SEARCH('Namespace=\"%s\" %s  %s', '%s', %s)", query.Namespace, dimensionKeys, searchTerm, stat, strconv.Itoa(query.Period))
-	}
-=======
 		return fmt.Sprintf("SEARCH('{%s} %s', '%s', %s)", schema, searchTerm, stat, strconv.Itoa(query.Period))
 	}
 
@@ -147,5 +115,4 @@
 	}
 
 	return target
->>>>>>> ff1e7cf5
 }