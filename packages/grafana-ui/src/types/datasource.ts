--- conflicted
+++ resolved
@@ -84,15 +84,12 @@
   category?: string;
   queryOptions?: PluginMetaQueryOptions;
   sort?: number;
-<<<<<<< HEAD
-
+  supportsStreaming?: boolean;
+  
   /**
    * By default, hidden queries are not passed to the datasource
    */
   supportsHiddenQueries?: boolean;
-=======
-  supportsStreaming?: boolean;
->>>>>>> 7e3ac4eb
 }
 
 interface PluginMetaQueryOptions {
