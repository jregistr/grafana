<<<<<<< HEAD
import { ComponentType, ComponentClass } from 'react';
import { omit } from 'lodash';
=======
import { ComponentType } from 'react';
>>>>>>> 551e24f9
import {
  TimeRange,
  RawTimeRange,
  TableData,
  TimeSeries,
  DataFrame,
  LogRowModel,
  LoadingState,
  DataFrameDTO,
  AnnotationEvent,
  ScopedVars,
  KeyValue,
} from '@grafana/data';
import { PluginMeta, GrafanaPlugin } from './plugin';
import { PanelData } from './panel';
import { Observable } from 'rxjs';

<<<<<<< HEAD
// NOTE: this seems more general than just DataSource
=======
>>>>>>> 551e24f9
export interface DataSourcePluginOptionsEditorProps<JSONData = DataSourceJsonData, SecureJSONData = {}> {
  options: DataSourceSettings<JSONData, SecureJSONData>;
  onOptionsChange: (options: DataSourceSettings<JSONData, SecureJSONData>) => void;
}

export class DataSourcePlugin<
  DSType extends DataSourceApi<TQuery, TOptions>,
  TQuery extends DataQuery = DataQuery,
  TOptions extends DataSourceJsonData = DataSourceJsonData
> extends GrafanaPlugin<DataSourcePluginMeta> {
  DataSourceClass: DataSourceConstructor<DSType, TQuery, TOptions>;
  components: DataSourcePluginComponents<DSType, TQuery, TOptions>;

  constructor(DataSourceClass: DataSourceConstructor<DSType, TQuery, TOptions>) {
    super();
    this.DataSourceClass = DataSourceClass;
    this.components = {};
  }

  setConfigEditor(editor: ComponentType<DataSourcePluginOptionsEditorProps<TOptions>>) {
    this.components.ConfigEditor = editor;
    return this;
  }

  setConfigCtrl(ConfigCtrl: any) {
    this.angularConfigCtrl = ConfigCtrl;
    return this;
  }

  setQueryCtrl(QueryCtrl: any) {
    this.components.QueryCtrl = QueryCtrl;
    return this;
  }

  setAnnotationQueryCtrl(AnnotationsQueryCtrl: any) {
    this.components.AnnotationsQueryCtrl = AnnotationsQueryCtrl;
    return this;
  }

  setQueryEditor(QueryEditor: ComponentType<QueryEditorProps<DSType, TQuery, TOptions>>) {
    this.components.QueryEditor = QueryEditor;
    return this;
  }

  setExploreQueryField(ExploreQueryField: ComponentType<ExploreQueryFieldProps<DSType, TQuery, TOptions>>) {
    this.components.ExploreQueryField = ExploreQueryField;
    return this;
  }

  setExploreMetricsQueryField(ExploreQueryField: ComponentType<ExploreQueryFieldProps<DSType, TQuery, TOptions>>) {
    this.components.ExploreMetricsQueryField = ExploreQueryField;
    return this;
  }

  setExploreLogsQueryField(ExploreQueryField: ComponentType<ExploreQueryFieldProps<DSType, TQuery, TOptions>>) {
    this.components.ExploreLogsQueryField = ExploreQueryField;
    return this;
  }

  setExploreStartPage(ExploreStartPage: ComponentType<ExploreStartPageProps>) {
    this.components.ExploreStartPage = ExploreStartPage;
    return this;
  }

  setVariableQueryEditor(VariableQueryEditor: any) {
    this.components.VariableQueryEditor = VariableQueryEditor;
    return this;
  }

  setComponentsFromLegacyExports(pluginExports: any) {
    this.angularConfigCtrl = pluginExports.ConfigCtrl;

    this.components = omit(pluginExports, ['ConfigCtrl', 'Datasource']);
  }
}

export interface DataSourcePluginMeta extends PluginMeta {
  builtIn?: boolean; // Is this for all
  metrics?: boolean;
  logs?: boolean;
  annotations?: boolean;
  alerting?: boolean;
  mixed?: boolean;
  hasQueryHelp?: boolean;
  category?: string;
  queryOptions?: PluginMetaQueryOptions;
  sort?: number;
  streaming?: boolean;

  /**
   * By default, hidden queries are not passed to the datasource
   * Set this to true in plugin.json to have hidden queries passed to the
   * DataSource query method
   */
  hiddenQueries?: boolean;
}

interface PluginMetaQueryOptions {
  cacheTimeout?: boolean;
  maxDataPoints?: boolean;
  minInterval?: boolean;
}

export interface DataSourcePluginComponents<
  DSType extends DataSourceApi<TQuery, TOptions>,
  TQuery extends DataQuery = DataQuery,
  TOptions extends DataSourceJsonData = DataSourceJsonData
> {
  QueryCtrl?: any;
  AnnotationsQueryCtrl?: any;
  VariableQueryEditor?: any;
  QueryEditor?: ComponentType<QueryEditorProps<DSType, TQuery, TOptions>>;
<<<<<<< HEAD
  ExploreQueryField?: ComponentClass<ExploreQueryFieldProps<DSType, TQuery, TOptions>>;
  ExploreMetricsQueryField?: ComponentClass<ExploreQueryFieldProps<DSType, TQuery, TOptions>>;
  ExploreLogsQueryField?: ComponentClass<ExploreQueryFieldProps<DSType, TQuery, TOptions>>;
  ExploreStartPage?: ComponentClass<ExploreStartPageProps>;
=======
  ExploreQueryField?: ComponentType<ExploreQueryFieldProps<DSType, TQuery, TOptions>>;
  ExploreMetricsQueryField?: ComponentType<ExploreQueryFieldProps<DSType, TQuery, TOptions>>;
  ExploreLogsQueryField?: ComponentType<ExploreQueryFieldProps<DSType, TQuery, TOptions>>;
  ExploreStartPage?: ComponentType<ExploreStartPageProps>;
>>>>>>> 551e24f9
  ConfigEditor?: ComponentType<DataSourcePluginOptionsEditorProps<TOptions>>;
}

// Only exported for tests
export interface DataSourceConstructor<
  DSType extends DataSourceApi<TQuery, TOptions>,
  TQuery extends DataQuery = DataQuery,
  TOptions extends DataSourceJsonData = DataSourceJsonData
> {
  new (instanceSettings: DataSourceInstanceSettings<TOptions>, ...args: any[]): DSType;
}

/**
 * The main data source abstraction interface, represents an instance of a data source
 *
 * Although this is a class, datasource implementations do not *yet* need to extend it.
 * As such, we can not yet add functions with default implementations.
 */
export abstract class DataSourceApi<
  TQuery extends DataQuery = DataQuery,
  TOptions extends DataSourceJsonData = DataSourceJsonData
> {
  /**
   *  Set in constructor
   */
  readonly name: string;

  /**
   *  Set in constructor
   */
  readonly id: number;

  /**
   *  min interval range
   */
  interval?: string;

  constructor(instanceSettings: DataSourceInstanceSettings<TOptions>) {
    this.name = instanceSettings.name;
    this.id = instanceSettings.id;
  }

  /**
   * Imports queries from a different datasource
   */
  importQueries?(queries: TQuery[], originMeta: PluginMeta): Promise<TQuery[]>;

  /**
   * Initializes a datasource after instantiation
   */
  init?: () => void;

  /**
   * Query for data, and optionally stream results
   */
  abstract query(request: DataQueryRequest<TQuery>): Promise<DataQueryResponse> | Observable<DataQueryResponse>;

  /**
   * Test & verify datasource settings & connection details
   */
  abstract testDatasource(): Promise<any>;

  /**
   *  Get hints for query improvements
   */
  getQueryHints?(query: TQuery, results: any[], ...rest: any): QueryHint[];

  /**
   * Convert a query to a simple text string
   */
  getQueryDisplayText?(query: TQuery): string;

  /**
   * Retrieve context for a given log row
   */
  getLogRowContext?: <TContextQueryOptions extends {}>(
    row: LogRowModel,
    options?: TContextQueryOptions
  ) => Promise<DataQueryResponse>;

  /**
   * Variable query action.
   */
  metricFindQuery?(query: any, options?: any): Promise<MetricFindValue[]>;

  /**
   * Get tag keys for adhoc filters
   */
  getTagKeys?(options?: any): Promise<MetricFindValue[]>;

  /**
   * Get tag values for adhoc filters
   */
  getTagValues?(options: any): Promise<MetricFindValue[]>;

  /**
   * Set after constructor call, as the data source instance is the most common thing to pass around
   * we attach the components to this instance for easy access
   */
  components?: DataSourcePluginComponents<DataSourceApi<TQuery, TOptions>, TQuery, TOptions>;

  /**
   * static information about the datasource
   */
  meta?: DataSourcePluginMeta;

  /**
   * Used by alerting to check if query contains template variables
   */
  targetContainsTemplate?(query: TQuery): boolean;

  /**
   * Used in explore
   */
  modifyQuery?(query: TQuery, action: QueryFixAction): TQuery;

  /**
   * Used in explore
   */
  getHighlighterExpression?(query: TQuery): string[];

  /**
   * Used in explore
   */
  languageProvider?: any;

  /**
   * Can be optionally implemented to allow datasource to be a source of annotations for dashboard. To be visible
   * in the annotation editor `annotations` capability also needs to be enabled in plugin.json.
   */
  annotationQuery?(options: AnnotationQueryRequest<TQuery>): Promise<AnnotationEvent[]>;

  getDerivedFields?(data: { [key: string]: string | number | null }): Promise<DerivedField[]>;
}

export interface QueryEditorProps<
  DSType extends DataSourceApi<TQuery, TOptions>,
  TQuery extends DataQuery = DataQuery,
  TOptions extends DataSourceJsonData = DataSourceJsonData
> {
  datasource: DSType;
  query: TQuery;
  onRunQuery: () => void;
  onChange: (value: TQuery) => void;
  /*
   * Contains query response filtered by refId and possible query error
   */
  data?: PanelData;
}

export enum DataSourceStatus {
  Connected,
  Disconnected,
}

export interface ExploreQueryFieldProps<
  DSType extends DataSourceApi<TQuery, TOptions>,
  TQuery extends DataQuery = DataQuery,
  TOptions extends DataSourceJsonData = DataSourceJsonData
> extends QueryEditorProps<DSType, TQuery, TOptions> {
  datasourceStatus: DataSourceStatus;
  history: any[];
  onHint?: (action: QueryFixAction) => void;
}

export interface ExploreStartPageProps {
  datasource?: DataSourceApi;
  onClickExample: (query: DataQuery) => void;
}

/**
 * Starting in v6.2 DataFrame can represent both TimeSeries and TableData
 */
export type LegacyResponseData = TimeSeries | TableData | any;

export type DataQueryResponseData = DataFrame | DataFrameDTO | LegacyResponseData;

export type DataStreamObserver = (event: DataStreamState) => void;

export interface DataStreamState {
  /**
   * when Done or Error no more events will be processed
   */
  state: LoadingState;

  /**
   * The key is used to identify unique sets of data within
   * a response, and join or replace them before sending them to the panel.
   *
   * For example consider a query that streams four DataFrames (A,B,C,D)
   * and multiple events with keys K1, and K2
   *
   * query(...) returns: {
   *   state:Streaming
   *   data:[A]
   * }
   *
   * Events:
   * 1. {key:K1, data:[B1]}    >> PanelData: [A,B1]
   * 2. {key:K2, data:[C2,D2]} >> PanelData: [A,B1,C2,D2]
   * 3. {key:K1, data:[B3]}    >> PanelData: [A,B3,C2,D2]
   * 4. {key:K2, data:[C4]}    >> PanelData: [A,B3,C4]
   *
   * NOTE: that PanelData will not report a `Done` state until all
   * unique keys have returned with either `Error` or `Done` state.
   */
  key: string;

  /**
   * The stream request.  The properties of this request will be examined
   * to determine if the stream matches the original query.  If not, it
   * will be unsubscribed.
   */
  request: DataQueryRequest;

  /**
   * The streaming events return entire DataFrames.  The DataSource
   * sending the events is responsible for truncating any growing lists
   * most likely to the requested `maxDataPoints`
   */
  data?: DataFrame[];

  /**
   * Error in stream (but may still be running)
   */
  error?: DataQueryError;

  /**
   * @deprecated: DO NOT USE IN ANYTHING NEW!!!!
   *
   * merging streaming rows should be handled in the DataSource
   * and/or we should add metadata to this state event that
   * indicates that the PanelQueryRunner should manage the row
   * additions.
   */
  delta?: DataFrame[];

  /**
   * Stop listening to this stream
   */
  unsubscribe: () => void;
}

export interface DataQueryResponse {
  /**
   * The response data.  When streaming, this may be empty
   * or a partial result set
   */
  data: DataQueryResponseData[];

  /**
   * When returning multiple partial responses or streams
   * Use this key to inform Grafana how to combine the partial responses
   * Multiple responses with same key are replaced (latest used)
   */
  key?: string;

  /**
   * Use this to control which state the response should have
   * Defaults to LoadingState.Done if state is not defined
   */
  state?: LoadingState;
}

export interface DataQuery {
  /**
   * A - Z
   */
  refId: string;

  /**
   * true if query is disabled (ie not executed / sent to TSDB)
   */
  hide?: boolean;

  /**
   * Unique, guid like, string used in explore mode
   */
  key?: string;

  /**
   * For mixed data sources the selected datasource is on the query level.
   * For non mixed scenarios this is undefined.
   */
  datasource?: string | null;

  metric?: any;
}

export interface DataQueryError {
  data?: {
    message?: string;
    error?: string;
  };
  message?: string;
  status?: string;
  statusText?: string;
  refId?: string;
  cancelled?: boolean;
}

export interface DataQueryRequest<TQuery extends DataQuery = DataQuery> {
  requestId: string; // Used to identify results and optionally cancel the request in backendSrv
  timezone: string;
  range: TimeRange;
  rangeRaw?: RawTimeRange;
  timeInfo?: string; // The query time description (blue text in the upper right)
  targets: TQuery[];
  panelId: number;
  dashboardId: number;
  cacheTimeout?: string;
  interval: string;
  intervalMs: number;
  maxDataPoints: number;
  scopedVars: ScopedVars;

  // Request Timing
  startTime: number;
  endTime?: number;
}

export interface QueryFix {
  type: string;
  label: string;
  action?: QueryFixAction;
}

export interface QueryFixAction {
  type: string;
  query?: string;
  preventSubmit?: boolean;
}

export interface QueryHint {
  type: string;
  label: string;
  fix?: QueryFix;
}

export interface MetricFindValue {
  text: string;
}

export interface DataSourceJsonData {
  authType?: string;
  defaultRegion?: string;
}

/**
 * Data Source instance edit model.  This is returned from:
 *  /api/datasources
 */
export interface DataSourceSettings<T extends DataSourceJsonData = DataSourceJsonData, S = {}> {
  id: number;
  orgId: number;
  name: string;
  typeLogoUrl: string;
  type: string;
  access: string;
  url: string;
  password: string;
  user: string;
  database: string;
  basicAuth: boolean;
  basicAuthPassword: string;
  basicAuthUser: string;
  isDefault: boolean;
  jsonData: T;
  secureJsonData?: S;
  secureJsonFields?: KeyValue<boolean>;
  readOnly: boolean;
  withCredentials: boolean;
  version?: number;
}

/**
 * Frontend settings model that is passed to Datasource constructor. This differs a bit from the model above
 * as this data model is available to every user who has access to a data source (Viewers+).  This is loaded
 * in bootData (on page load), or from: /api/frontend/settings
 */
export interface DataSourceInstanceSettings<T extends DataSourceJsonData = DataSourceJsonData> {
  id: number;
  type: string;
  name: string;
  meta: DataSourcePluginMeta;
  url?: string;
  jsonData: T;
  username?: string;
  password?: string; // when access is direct, for some legacy datasources
  database?: string;

  /**
   * This is the full Authorization header if basic auth is ennabled.
   * Only available here when access is Browser (direct), when acess is Server (proxy)
   * The basic auth header, username & password is never exposted to browser/Frontend
   * so this will be emtpy then.
   */
  basicAuth?: string;
  withCredentials?: boolean;
}

export interface DataSourceSelectItem {
  name: string;
  value: string | null;
  meta: DataSourcePluginMeta;
  sort: string;
}

/**
 * Options passed to the datasource.annotationQuery method. See docs/plugins/developing/datasource.md
 */
export interface AnnotationQueryRequest<MoreOptions = {}> {
  range: TimeRange;
  rangeRaw: RawTimeRange;
  // Should be DataModel but cannot import that here from the main app. Needs to be moved to package first.
  dashboard: any;
  annotation: {
    datasource: string;
    enable: boolean;
    name: string;
  } & MoreOptions;
}

export type DerivedField = DerivedTextField | DerivedLinkField;

export type DerivedTextField = {
  type: 'text';
  label: string;
  value?: string;
};

export type DerivedLinkField = {
  type: 'link';
  label: string;
  value?: string;
  url?: string;
};<|MERGE_RESOLUTION|>--- conflicted
+++ resolved
@@ -1,9 +1,4 @@
-<<<<<<< HEAD
-import { ComponentType, ComponentClass } from 'react';
-import { omit } from 'lodash';
-=======
 import { ComponentType } from 'react';
->>>>>>> 551e24f9
 import {
   TimeRange,
   RawTimeRange,
@@ -21,10 +16,6 @@
 import { PanelData } from './panel';
 import { Observable } from 'rxjs';
 
-<<<<<<< HEAD
-// NOTE: this seems more general than just DataSource
-=======
->>>>>>> 551e24f9
 export interface DataSourcePluginOptionsEditorProps<JSONData = DataSourceJsonData, SecureJSONData = {}> {
   options: DataSourceSettings<JSONData, SecureJSONData>;
   onOptionsChange: (options: DataSourceSettings<JSONData, SecureJSONData>) => void;
@@ -98,6 +89,12 @@
     this.angularConfigCtrl = pluginExports.ConfigCtrl;
 
     this.components = omit(pluginExports, ['ConfigCtrl', 'Datasource']);
+    this.components.QueryCtrl = pluginExports.QueryCtrl;
+    this.components.AnnotationsQueryCtrl = pluginExports.AnnotationsQueryCtrl;
+    this.components.ExploreQueryField = pluginExports.ExploreQueryField;
+    this.components.ExploreStartPage = pluginExports.ExploreStartPage;
+    this.components.QueryEditor = pluginExports.QueryEditor;
+    this.components.VariableQueryEditor = pluginExports.VariableQueryEditor;
   }
 }
 
@@ -137,17 +134,10 @@
   AnnotationsQueryCtrl?: any;
   VariableQueryEditor?: any;
   QueryEditor?: ComponentType<QueryEditorProps<DSType, TQuery, TOptions>>;
-<<<<<<< HEAD
-  ExploreQueryField?: ComponentClass<ExploreQueryFieldProps<DSType, TQuery, TOptions>>;
-  ExploreMetricsQueryField?: ComponentClass<ExploreQueryFieldProps<DSType, TQuery, TOptions>>;
-  ExploreLogsQueryField?: ComponentClass<ExploreQueryFieldProps<DSType, TQuery, TOptions>>;
-  ExploreStartPage?: ComponentClass<ExploreStartPageProps>;
-=======
   ExploreQueryField?: ComponentType<ExploreQueryFieldProps<DSType, TQuery, TOptions>>;
   ExploreMetricsQueryField?: ComponentType<ExploreQueryFieldProps<DSType, TQuery, TOptions>>;
   ExploreLogsQueryField?: ComponentType<ExploreQueryFieldProps<DSType, TQuery, TOptions>>;
   ExploreStartPage?: ComponentType<ExploreStartPageProps>;
->>>>>>> 551e24f9
   ConfigEditor?: ComponentType<DataSourcePluginOptionsEditorProps<TOptions>>;
 }
 
